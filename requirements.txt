--- conflicted
+++ resolved
@@ -7,11 +7,7 @@
 loguru~=0.6.0
 
 nest_asyncio
-<<<<<<< HEAD
-filelock~=3.7.1
-=======
 filelock
->>>>>>> a5321020
 
 # API
 fastapi~=0.78.0
